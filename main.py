#!/usr/bin/env python3
import os
import sys
import argparse
from typing import Optional
import time
import logging
from tqdm import tqdm
import torch

# Garante imports locais
sys.path.insert(0, os.path.dirname(__file__))

from config import (
    OLLAMA_EMBEDDING_MODEL, SERAFIM_EMBEDDING_MODEL,
    MINILM_L6_V2, MINILM_L12_V2, MPNET_EMBEDDING_MODEL,
    DIM_MXBAI, DIM_SERAFIM, DIM_MINILM_L6, DIM_MINIL12, DIM_MPNET,
    OCR_THRESHOLD, validate_config
)
from extractors import extract_text
from utils import setup_logging, is_valid_file, build_record, move_to_processed
from pg_storage import save_to_postgres
<<<<<<< HEAD
=======
from adaptive_chunker import get_sbert_model
>>>>>>> d241b376
from metrics import start_metrics_server

# Valida configuração e inicializa logs e métricas
validate_config()
setup_logging()
<<<<<<< HEAD
=======
get_sbert_model()  # Carrega SBERT em CPU logo no início
>>>>>>> d241b376
start_metrics_server()

# Opções de menu
STRATEGY_OPTIONS = [
    "pypdf", "pdfminer", "pdfminer-low", "unstructured",
    "ocr", "plumber", "tika", "pymupdf4llm"
]
EMBED_MODELS = {
    "1": OLLAMA_EMBEDDING_MODEL,
    "2": SERAFIM_EMBEDDING_MODEL,
    "3": MINILM_L6_V2,
    "4": MINILM_L12_V2,
    "5": MPNET_EMBEDDING_MODEL
}
DIMENSIONS = {
    "1": DIM_MXBAI,
    "2": DIM_SERAFIM,
    "3": DIM_MINILM_L6,
    "4": DIM_MINIL12,
    "5": DIM_MPNET
}


def select_device(current: str) -> str:
    print("\n*** Selecione Dispositivo ***")
    options = ["cpu", "auto"]
    if torch.cuda.is_available():
        options.insert(1, "gpu")
    for i, opt in enumerate(options, 1):
        print(f"{i} - {opt}")
    c = input(f"Escolha [{current}]: ").strip()
    if c.isdigit() and 1 <= int(c) <= len(options):
        return options[int(c)-1]
    return current


def clear_screen():
    os.system("cls" if os.name == "nt" else "clear")


def select_strategy(current: str) -> str:
    print("\n*** Selecione Estratégia ***")
    for i, k in enumerate(STRATEGY_OPTIONS, 1):
        print(f"{i} - {k}")
    c = input(f"Escolha [{current}]: ").strip()
    if c.isdigit() and 1 <= int(c) <= len(STRATEGY_OPTIONS):
        return STRATEGY_OPTIONS[int(c)-1]
    return current


def select_embedding(current: str) -> str:
    print("\n*** Selecione Embedding ***")
    for k, n in EMBED_MODELS.items():
        print(f"{k} - {n}")
    c = input(f"Escolha [{current}]: ").strip()
    return EMBED_MODELS.get(c, current)


def select_dimension(current: int) -> int:
    print("\n*** Selecione Dimensão ***")
    for k, d in DIMENSIONS.items():
        print(f"{k} - {d}")
    c = input(f"Escolha [{current}]: ").strip()
    return DIMENSIONS.get(c, current)

<<<<<<< HEAD

=======
>>>>>>> d241b376
def process_file(path: str, strat: str, model: str, dim: int, device: str,
                 stats: dict, processed_root: Optional[str] = None):
    """
    Processa um único arquivo: extrai texto, gera embeddings e salva no PostgreSQL.
    Agora o save_to_postgres retorna a lista completa de registros inseridos,
    para que possamos logar quantos chunks foram inseridos e (se aplicável) 
    qual a pontuação de reranking de cada um.
    """
    filename = os.path.basename(path)
    logging.info(f"→ Processando arquivo: {filename}  |  Estratégia: {strat}  |  Embedding: {model}  |  Dimensão: {dim}")

    p = os.path.normpath(path.strip())
    base, ext = os.path.splitext(p)
    p2 = base.rstrip() + ext
    if p2 != p:
        try:
            os.rename(p, p2)
        except Exception:
            pass

    if not is_valid_file(p2):
        stats['errors'] += 1
        logging.error(f"Arquivo inválido: {filename}")
        return

    text = extract_text(p2, strat)
    if not text or len(text.strip()) < OCR_THRESHOLD:
        logging.error(f"Não foi possível extrair texto: {filename}")
        stats['errors'] += 1
        return

    rec = build_record(p2, text)
    try:
        inserted_list = save_to_postgres(
            filename, rec['text'], rec['info'],
            model, dim, device
        )
        stats['processed'] += 1

        if processed_root:
            move_to_processed(p2, processed_root)

        # Quantos chunks foram inseridos no total
        total_chunks = len(inserted_list)
        logging.info(f"→ '{filename}' inseriu {total_chunks} chunks no banco.")

        # Se houve reranking (lista ordenada por 'rerank_score'), mostramos apenas as 3 primeiras scores
        if inserted_list and 'rerank_score' in inserted_list[0]:
            top3 = [f"{r['rerank_score']:.4f}" for r in inserted_list[:3]]
            logging.info(f"    [Rerank] Top 3 scores de '{filename}': {', '.join(top3)}")

    except Exception as e:
        logging.error(f"Erro salvando '{filename}': {e}")
        stats['errors'] += 1
    finally:
        # Forçar remoção de textos e metadados grandes e coletar lixo
        try:
            del text
            del rec
            del inserted_list
            import gc; gc.collect()
        except Exception:
            pass


def main():
    parser = argparse.ArgumentParser()
    parser.add_argument("--verbose", action="store_true")
    args = parser.parse_args()

    strat = "ocr"
    model = OLLAMA_EMBEDDING_MODEL
    dim = DIM_MXBAI
    device = "auto"
    stats = {"processed": 0, "errors": 0}

    while True:
        clear_screen()
        print("*** Menu Principal ***")
        print(f"1 - Estratégia (atual: {strat})")
        print(f"2 - Embedding  (atual: {model})")
        print(f"3 - Dimensão   (atual: {dim})")
        print(f"4 - Dispositivo (atual: {device})")
        print("5 - Arquivo")
        print("6 - Pasta")
        print("0 - Sair")
        c = input("> ").strip()

        if c == "0":
            break

        elif c == "1":
            strat = select_strategy(strat)

        elif c == "2":
            model = select_embedding(model)

        elif c == "3":
            dim = select_dimension(dim)

        elif c == "4":
            device = select_device(device)

        elif c == "5":
            # Modo “Arquivo”: processa apenas um PDF
            f = input("Arquivo: ").strip()
            if not f:
                print("Nenhum arquivo informado.")
                time.sleep(1)
                continue

            start = time.perf_counter()
            process_file(f, strat, model, dim, device, stats,
                         os.path.dirname(f))
            dt = time.perf_counter() - start

            print(f"\n→ Tempo gasto: {dt:.2f}s  •  Processados: {stats['processed']}  •  Erros: {stats['errors']}")
            input("ENTER para continuar…")

        elif c == "6":
            # Modo “Pasta”: varre todos os arquivos de dentro de um diretório
            d = input("Pasta: ").strip()
            if not d or not os.path.isdir(d):
                print("Pasta inválida ou não existe.")
                time.sleep(1)
                continue

            # Coleta de todos os PDFs, DOCX e Imagens na pasta recursivamente
            files = [
                os.path.join(root, fname)
                for root, _, files_ in os.walk(d)
                for fname in files_
                if fname.lower().endswith((".pdf", ".docx", ".png", ".jpg", ".jpeg", ".tiff"))
            ]

            total_files = len(files)
            print(f"Total de arquivos encontrados: {total_files}")
            if total_files == 0:
                input("ENTER para continuar…")
                continue

            start = time.perf_counter()

            # tqdm com descrição dinâmica do arquivo atual
            pbar = tqdm(files, unit="arquivo")
            for path in pbar:
                basename = os.path.basename(path)
                # Altera a descrição para mostrar exatamente qual arquivo está sendo processado
                pbar.set_description(
                    f"Processando → {basename} | Strat: {strat} | Emb: {model} | Dim: {dim} | Dev: {device}"
                )
                process_file(path, strat, model, dim, device, stats, d)
<<<<<<< HEAD
=======

>>>>>>> d241b376
                pbar.set_postfix({"P": stats['processed'], "E": stats['errors']})
                # Coleta lixo após cada arquivo
                try:
                    import gc; gc.collect()
                except Exception:
                    pass

            pbar.close()
            dt = time.perf_counter() - start

            print(f"\n=== Resumo final ===")
            print(f"  Processados: {stats['processed']}  •  Erros: {stats['errors']}  •  Tempo total: {dt:.2f}s")
            input("ENTER para continuar…")

        else:
            print("Opção inválida.")
            time.sleep(1)

    clear_screen()
    print(f"Processados: {stats['processed']}  •  Erros: {stats['errors']}")


if __name__ == "__main__":
    main()<|MERGE_RESOLUTION|>--- conflicted
+++ resolved
@@ -20,19 +20,11 @@
 from extractors import extract_text
 from utils import setup_logging, is_valid_file, build_record, move_to_processed
 from pg_storage import save_to_postgres
-<<<<<<< HEAD
-=======
-from adaptive_chunker import get_sbert_model
->>>>>>> d241b376
 from metrics import start_metrics_server
 
 # Valida configuração e inicializa logs e métricas
 validate_config()
 setup_logging()
-<<<<<<< HEAD
-=======
-get_sbert_model()  # Carrega SBERT em CPU logo no início
->>>>>>> d241b376
 start_metrics_server()
 
 # Opções de menu
@@ -98,10 +90,6 @@
     c = input(f"Escolha [{current}]: ").strip()
     return DIMENSIONS.get(c, current)
 
-<<<<<<< HEAD
-
-=======
->>>>>>> d241b376
 def process_file(path: str, strat: str, model: str, dim: int, device: str,
                  stats: dict, processed_root: Optional[str] = None):
     """
@@ -254,10 +242,6 @@
                     f"Processando → {basename} | Strat: {strat} | Emb: {model} | Dim: {dim} | Dev: {device}"
                 )
                 process_file(path, strat, model, dim, device, stats, d)
-<<<<<<< HEAD
-=======
-
->>>>>>> d241b376
                 pbar.set_postfix({"P": stats['processed'], "E": stats['errors']})
                 # Coleta lixo após cada arquivo
                 try:
