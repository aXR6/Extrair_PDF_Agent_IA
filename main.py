#!/usr/bin/env python3
import os
import sys
import argparse
from typing import Optional
import time
import logging
from tqdm import tqdm
import torch

# Garante imports locais
sys.path.insert(0, os.path.dirname(__file__))

from config import (
    OLLAMA_EMBEDDING_MODEL, SERAFIM_EMBEDDING_MODEL,
    MINILM_L6_V2, MINILM_L12_V2, MPNET_EMBEDDING_MODEL,
    DIM_MXBAI, DIM_SERAFIM, DIM_MINILM_L6, DIM_MINIL12, DIM_MPNET,
    OCR_THRESHOLD, validate_config
)
from extractors import extract_text
from utils import setup_logging, is_valid_file, build_record, move_to_processed
from pg_storage import save_to_postgres
from adaptive_chunker import get_sbert_model
from metrics import start_metrics_server

# Valida configuração e inicializa SBERT + logs
validate_config()
setup_logging()
get_sbert_model()  # Carrega SBERT em CPU logo no início
start_metrics_server()

# Opções de menu
STRATEGY_OPTIONS = [
    "pypdf", "pdfminer", "pdfminer-low", "unstructured",
    "ocr", "plumber", "tika", "pymupdf4llm"
]
EMBED_MODELS = {
    "1": OLLAMA_EMBEDDING_MODEL,
    "2": SERAFIM_EMBEDDING_MODEL,
    "3": MINILM_L6_V2,
    "4": MINILM_L12_V2,
    "5": MPNET_EMBEDDING_MODEL
}
DIMENSIONS = {
    "1": DIM_MXBAI,
    "2": DIM_SERAFIM,
    "3": DIM_MINILM_L6,
    "4": DIM_MINIL12,
    "5": DIM_MPNET
}


def select_device(current: str) -> str:
    print("\n*** Selecione Dispositivo ***")
    options = ["cpu", "auto"]
    if torch.cuda.is_available():
        options.insert(1, "gpu")
    for i, opt in enumerate(options, 1):
        print(f"{i} - {opt}")
    c = input(f"Escolha [{current}]: ").strip()
    if c.isdigit() and 1 <= int(c) <= len(options):
        return options[int(c)-1]
    return current


def clear_screen():
    os.system("cls" if os.name == "nt" else "clear")


def select_strategy(current: str) -> str:
    print("\n*** Selecione Estratégia ***")
    for i, k in enumerate(STRATEGY_OPTIONS, 1):
        print(f"{i} - {k}")
    c = input(f"Escolha [{current}]: ").strip()
    if c.isdigit() and 1 <= int(c) <= len(STRATEGY_OPTIONS):
        return STRATEGY_OPTIONS[int(c)-1]
    return current


def select_embedding(current: str) -> str:
    print("\n*** Selecione Embedding ***")
    for k, n in EMBED_MODELS.items():
        print(f"{k} - {n}")
    c = input(f"Escolha [{current}]: ").strip()
    return EMBED_MODELS.get(c, current)


def select_dimension(current: int) -> int:
    print("\n*** Selecione Dimensão ***")
    for k, d in DIMENSIONS.items():
        print(f"{k} - {d}")
    c = input(f"Escolha [{current}]: ").strip()
    return DIMENSIONS.get(c, current)


<<<<<<< HEAD
def process_file(path: str, strat: str, model: str, dim: int, device: str,
                 stats: dict, processed_root: Optional[str] = None):
=======
def process_file(path: str, strat: str, model: str, dim: int, device: str, stats: dict):
>>>>>>> 6261767e
    """
    Processa um único arquivo: extrai texto, gera embeddings e salva no PostgreSQL.
    Agora o save_to_postgres retorna a lista completa de registros inseridos,
    para que possamos logar quantos chunks foram inseridos e (se aplicável) 
    qual a pontuação de reranking de cada um.
    """
    filename = os.path.basename(path)
    logging.info(f"→ Processando arquivo: {filename}  |  Estratégia: {strat}  |  Embedding: {model}  |  Dimensão: {dim}")

    p = os.path.normpath(path.strip())
    base, ext = os.path.splitext(p)
    p2 = base.rstrip() + ext
    if p2 != p:
        try:
            os.rename(p, p2)
        except Exception:
            pass

    if not is_valid_file(p2):
        stats['errors'] += 1
        logging.error(f"Arquivo inválido: {filename}")
        return

    text = extract_text(p2, strat)
    if not text or len(text.strip()) < OCR_THRESHOLD:
        logging.error(f"Não foi possível extrair texto: {filename}")
        stats['errors'] += 1
        return

    rec = build_record(p2, text)
    try:
        inserted_list = save_to_postgres(
            filename, rec['text'], rec['info'],
            model, dim, device
        )
        stats['processed'] += 1

        if processed_root:
            move_to_processed(p2, processed_root)

        # Quantos chunks foram inseridos no total
        total_chunks = len(inserted_list)
        logging.info(f"→ '{filename}' inseriu {total_chunks} chunks no banco.")

        # Se houve reranking (lista ordenada por 'rerank_score'), mostramos apenas as 3 primeiras scores
        if inserted_list and 'rerank_score' in inserted_list[0]:
            top3 = [f"{r['rerank_score']:.4f}" for r in inserted_list[:3]]
            logging.info(f"    [Rerank] Top 3 scores de '{filename}': {', '.join(top3)}")

    except Exception as e:
        logging.error(f"Erro salvando '{filename}': {e}")
        stats['errors'] += 1
    finally:
        # Forçar remoção de textos e metadados grandes e coletar lixo
        try:
            del text
            del rec
            del inserted_list
            import gc; gc.collect()
        except Exception:
            pass


def main():
    parser = argparse.ArgumentParser()
    parser.add_argument("--verbose", action="store_true")
    args = parser.parse_args()

    strat = "ocr"
    model = OLLAMA_EMBEDDING_MODEL
    dim = DIM_MXBAI
    device = "auto"
    stats = {"processed": 0, "errors": 0}

    while True:
        clear_screen()
        print("*** Menu Principal ***")
        print(f"1 - Estratégia (atual: {strat})")
        print(f"2 - Embedding  (atual: {model})")
        print(f"3 - Dimensão   (atual: {dim})")
        print(f"4 - Dispositivo (atual: {device})")
        print("5 - Arquivo")
        print("6 - Pasta")
        print("0 - Sair")
        c = input("> ").strip()

        if c == "0":
            break

        elif c == "1":
            strat = select_strategy(strat)

        elif c == "2":
            model = select_embedding(model)

        elif c == "3":
            dim = select_dimension(dim)

        elif c == "4":
            device = select_device(device)

        elif c == "5":
            # Modo “Arquivo”: processa apenas um PDF
            f = input("Arquivo: ").strip()
            if not f:
                print("Nenhum arquivo informado.")
                time.sleep(1)
                continue

            start = time.perf_counter()
<<<<<<< HEAD
            process_file(f, strat, model, dim, device, stats,
                         os.path.dirname(f))
=======
            process_file(f, strat, model, dim, device, stats)
>>>>>>> 6261767e
            dt = time.perf_counter() - start

            print(f"\n→ Tempo gasto: {dt:.2f}s  •  Processados: {stats['processed']}  •  Erros: {stats['errors']}")
            input("ENTER para continuar…")

        elif c == "6":
            # Modo “Pasta”: varre todos os arquivos de dentro de um diretório
            d = input("Pasta: ").strip()
            if not d or not os.path.isdir(d):
                print("Pasta inválida ou não existe.")
                time.sleep(1)
                continue

            # Coleta de todos os PDFs, DOCX e Imagens na pasta recursivamente
            files = [
                os.path.join(root, fname)
                for root, _, files_ in os.walk(d)
                for fname in files_
                if fname.lower().endswith((".pdf", ".docx", ".png", ".jpg", ".jpeg", ".tiff"))
            ]

            total_files = len(files)
            print(f"Total de arquivos encontrados: {total_files}")
            if total_files == 0:
                input("ENTER para continuar…")
                continue

            start = time.perf_counter()

            # tqdm com descrição dinâmica do arquivo atual
            pbar = tqdm(files, unit="arquivo")
            for path in pbar:
                basename = os.path.basename(path)
                # Altera a descrição para mostrar exatamente qual arquivo está sendo processado
                pbar.set_description(
                    f"Processando → {basename} | Strat: {strat} | Emb: {model} | Dim: {dim} | Dev: {device}"
                )
<<<<<<< HEAD
                process_file(path, strat, model, dim, device, stats, d)
=======
                process_file(path, strat, model, dim, device, stats)
>>>>>>> 6261767e
                pbar.set_postfix({"P": stats['processed'], "E": stats['errors']})
                # Coleta lixo após cada arquivo
                try:
                    import gc; gc.collect()
                except Exception:
                    pass

            pbar.close()
            dt = time.perf_counter() - start

            print(f"\n=== Resumo final ===")
            print(f"  Processados: {stats['processed']}  •  Erros: {stats['errors']}  •  Tempo total: {dt:.2f}s")
            input("ENTER para continuar…")

        else:
            print("Opção inválida.")
            time.sleep(1)

    clear_screen()
    print(f"Processados: {stats['processed']}  •  Erros: {stats['errors']}")


if __name__ == "__main__":
    main()<|MERGE_RESOLUTION|>--- conflicted
+++ resolved
@@ -92,13 +92,8 @@
     c = input(f"Escolha [{current}]: ").strip()
     return DIMENSIONS.get(c, current)
 
-
-<<<<<<< HEAD
 def process_file(path: str, strat: str, model: str, dim: int, device: str,
                  stats: dict, processed_root: Optional[str] = None):
-=======
-def process_file(path: str, strat: str, model: str, dim: int, device: str, stats: dict):
->>>>>>> 6261767e
     """
     Processa um único arquivo: extrai texto, gera embeddings e salva no PostgreSQL.
     Agora o save_to_postgres retorna a lista completa de registros inseridos,
@@ -209,12 +204,8 @@
                 continue
 
             start = time.perf_counter()
-<<<<<<< HEAD
             process_file(f, strat, model, dim, device, stats,
                          os.path.dirname(f))
-=======
-            process_file(f, strat, model, dim, device, stats)
->>>>>>> 6261767e
             dt = time.perf_counter() - start
 
             print(f"\n→ Tempo gasto: {dt:.2f}s  •  Processados: {stats['processed']}  •  Erros: {stats['errors']}")
@@ -252,11 +243,8 @@
                 pbar.set_description(
                     f"Processando → {basename} | Strat: {strat} | Emb: {model} | Dim: {dim} | Dev: {device}"
                 )
-<<<<<<< HEAD
                 process_file(path, strat, model, dim, device, stats, d)
-=======
-                process_file(path, strat, model, dim, device, stats)
->>>>>>> 6261767e
+
                 pbar.set_postfix({"P": stats['processed'], "E": stats['errors']})
                 # Coleta lixo após cada arquivo
                 try:
